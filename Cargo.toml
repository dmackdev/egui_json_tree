--- conflicted
+++ resolved
@@ -11,22 +11,13 @@
 include = ["src/*.rs", "LICENSE-MIT", "LICENSE-APACHE", "Cargo.toml"]
 rust-version = "1.76"
 
-[dependencies]
-<<<<<<< HEAD
-egui = { version = "0.28.1", default-features = false }
-serde_json = { version = "1.0.104", optional = true }
-simd-json = { version = "0.13.8", optional = true }
 
-[dev-dependencies]
-eframe = "0.28.1"
-=======
 egui = { version = "0.29", default-features = false }
 serde_json = { version = "1", optional = true }
 simd-json = { version = "0.13", optional = true }
 
 [dev-dependencies]
 eframe = "0.29"
->>>>>>> 2e39c4ce
 
 [features]
 default = ["serde_json"]
